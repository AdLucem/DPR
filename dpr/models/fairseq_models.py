--- conflicted
+++ resolved
@@ -12,13 +12,11 @@
 import logging
 from typing import Tuple
 
-import torch
 from fairseq.models.roberta.hub_interface import RobertaHubInterface
 from fairseq.models.roberta.model import RobertaModel as FairseqRobertaModel
 from torch import Tensor as T
 from torch import nn
 
-import fairseq
 from dpr.models.hf_models import get_roberta_tensorizer
 from dpr.utils.data_utils import Tensorizer
 from fairseq.optim.adam import FairseqAdam
@@ -41,13 +39,8 @@
 
 
 def get_fairseq_adamw_optimizer(model: nn.Module, args):
-<<<<<<< HEAD
-    setattr(args, "lr", [args.learning_rate])
-    return FairseqAdam(args, model.parameters()).optimizer
-=======
     cfg = FairseqOptCfg(args.train.learning_rate, args.train.adam_betas, args.train.adam_eps, args.train.weight_decay)
     return FairseqAdam(cfg, model.parameters()).optimizer
->>>>>>> 3918c24a
 
 
 class RobertaEncoder(nn.Module):
@@ -75,192 +68,6 @@
         raise NotImplementedError
 
 
-class Wav2Vec2Encoder(nn.Module):
-    def __init__(
-        self,
-        cp_file: str,
-        apply_mask: bool,
-        max_audio_t: int,
-        use_tanh: bool = True,
-        dropout: float = 0.0,
-        output_layer: str = None,
-    ):
-        super(Wav2Vec2Encoder, self).__init__()
-        state = fairseq.checkpoint_utils.load_checkpoint_to_cpu(cp_file)
-        w2v_args = state["args"]
-        task = fairseq.tasks.setup_task(w2v_args)
-        model = task.build_model(w2v_args)
-        model.load_state_dict(state["model"], strict=True)
-        logger.info(
-            "Initialized Wav2Vec2Encoder model as %s, from cp=%s, use_tanh=%s, dropout=%s, output_layer=%s",
-            type(model),
-            cp_file,
-            use_tanh,
-            dropout,
-            output_layer,
-        )
-        if isinstance(model, fairseq.models.wav2vec.wav2vec2.Wav2Vec2Model):
-            self.wav2vec_model = model
-            hidden_size = model.post_extract_proj.out_features
-        else:
-            self.wav2vec_model = model.w2v_encoder.w2v_model
-            hidden_size = self.wav2vec_model.post_extract_proj.out_features
-
-        self.hidden_size = hidden_size
-        self.max_audio_t = max_audio_t * hidden_size
-        logger.info("Wav2Vec2Encoder max_audio_t %s", self.max_audio_t)
-
-        self.dense = nn.Linear(self.max_audio_t, hidden_size)
-        self.activation = nn.Tanh()
-        self.dropout = nn.Dropout(dropout)
-
-        self.apply_mask = apply_mask
-        self.use_tanh = use_tanh
-        self.output_layer = output_layer
-
-    def forward(self, input_ids: T, _token_type_ids: T, attention_mask: T, representation_token_pos=0) -> Tuple[T, ...]:
-        mask = self.apply_mask and self.training
-
-        # TODO: remove after debug
-        torch.cuda.ipc_collect()
-
-        wav2vec_out, pad_mask = self.wav2vec_model.extract_features(input_ids, padding_mask=attention_mask, mask=mask)
-
-        B, T, C = wav2vec_out.size()
-
-        flat_encoded_out = wav2vec_out.reshape(B, -1)
-        if flat_encoded_out.size(1) > self.max_audio_t:
-            logger.warning("T>max_audio_t: %d>%d", T, self.max_audio_t)
-
-        # TODO: make a util method
-        def pad_to_len(
-            seq,
-            max_len,
-        ):
-            s_len = seq.size(0)
-            if s_len > max_len:
-                return seq[0:max_len]
-            r = torch.cat(
-                [
-                    seq,
-                    torch.Tensor().new_full((max_len - s_len,), 0, dtype=torch.float).to(flat_encoded_out.device),
-                ],
-                dim=0,
-            )
-            return r
-
-        flat_encoded_out = torch.cat(
-            [pad_to_len(flat_encoded_out[i], self.max_audio_t).view(1, -1) for i in range(B)],
-            dim=0,
-        )
-
-        pooled_output = self.dense(flat_encoded_out)
-
-        if self.use_tanh:
-            pooled_output = self.activation(pooled_output)
-
-        if self.training:
-            pooled_output = self.dropout(pooled_output)
-        return None, pooled_output, None
-
-    def get_out_size(self):
-        return self.hidden_size
-
-
-class HubertEncoder(nn.Module):
-    def __init__(
-        self,
-        cp_file: str,
-        apply_mask: bool,
-        max_audio_t: int,
-        use_tanh: bool = True,
-        dropout: float = 0.0,
-        output_layer: str = None,
-    ):
-        super(HubertEncoder, self).__init__()
-        models, cfg, task = fairseq.checkpoint_utils.load_model_ensemble_and_task([cp_file])
-        self.model = models[0]
-        logger.info(
-            "Initialized HubertEncoder model as %s, from cp=%s, use_tanh=%s, dropout=%s",
-            type(self.model),
-            cp_file,
-            use_tanh,
-            dropout,
-        )
-        self.hidden_size = self.model.post_extract_proj.out_features
-
-        self.max_audio_t = max_audio_t
-        logger.info("HubertEncoder max_audio_t %s", self.max_audio_t)
-
-        self.dense = nn.Linear(self.max_audio_t, self.hidden_size)
-        self.activation = nn.Tanh()
-        self.dropout = nn.Dropout(dropout)
-
-        self.apply_mask = apply_mask
-        self.use_tanh = use_tanh
-        self.output_layer = output_layer
-
-        # TODO: remove after debug
-        self.tmp_long_audio_samples = 0
-
-    def forward(self, input_ids: T, _token_type_ids: T, padding_mask: T, representation_token_pos=0) -> Tuple[T, ...]:
-        mask = self.apply_mask and self.training
-
-        # TODO: remove after debug
-        torch.cuda.ipc_collect()
-
-        features, padding_mask = self.model.extract_features(
-            input_ids, padding_mask=padding_mask, mask=mask, output_layer=self.output_layer
-        )
-
-        bsz, seq_len, feature_dim = features.size()
-        assert self.hidden_size == feature_dim
-
-        flat_encoded_out = features.reshape(bsz, -1)
-        if seq_len > self.max_audio_t:
-            logger.warning("Audio length exceeds > max_audio_t: %d>%d", T, self.max_audio_t)
-
-        # TODO: make a util method
-        def pad_to_len(
-            seq,
-            max_len,
-        ):
-            s_len = seq.size(0)
-            # TODO: remove after debug
-            if s_len > max_len:
-                self.tmp_long_audio_samples += 1
-                if self.tmp_long_audio_samples % 100 == 0:
-                    logger.info("tmp_long_audio_samples %s", self.tmp_long_audio_samples)
-
-                return seq[0:max_len]
-            r = torch.cat(
-                [
-                    seq,
-                    torch.Tensor().new_full((max_len - s_len,), 0, dtype=torch.float).to(flat_encoded_out.device),
-                ],
-                dim=0,
-            )
-            return r
-
-        flat_encoded_out = torch.cat(
-            [pad_to_len(flat_encoded_out[i], self.max_audio_t).view(1, -1) for i in range(bsz)],
-            dim=0,
-        )
-
-        pooled_output = self.dense(flat_encoded_out)
-
-        if self.use_tanh:
-            pooled_output = self.activation(pooled_output)
-
-        if self.training:
-            pooled_output = self.dropout(pooled_output)
-
-        return None, pooled_output, None
-
-    def get_out_size(self):
-        return self.hidden_size
-
-
 def get_roberta_encoder_components(
     pretrained_file: str, pretrained_model_cfg: str, do_lower_case: bool, sequence_length: int
 ) -> Tuple[RobertaEncoder, Tensorizer]:
